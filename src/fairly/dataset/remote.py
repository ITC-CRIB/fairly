from __future__ import annotations
from typing import List, Dict, Callable

import fairly

from . import Dataset
from ..metadata import Metadata
from ..file.local import LocalFile
from ..file.remote import RemoteFile
# FIXME: Importing Client or LocalDataset results in circular dependency
# from ..client import Client

import os
import datetime
from functools import cached_property

class RemoteDataset(Dataset):
    """

    Attributes:
        _client (Client): Client object
        _id (str): Dataset identifier
        _details (Dict): Dataset details

    """

    def __init__(self, client, id=None, auto_refresh: bool=True, details: Dict=None, **kwargs):
        """Initializes RemoteDataset object.

        Args:
            client (Client): Client of the dataset
            id: Dataset identifier
            auto_refresh (bool): Set True to auto-refresh dataset information
        """
        # Call parent method
        super().__init__(auto_refresh=auto_refresh)
        # Set client
        self._client = client
        # Set dataset id
        self._id = client.get_dataset_id(id, **kwargs)

        if id and isinstance(id, str):
            key, val = Client.parse_id(id)
            kwargs[key] = val

        # REMARK: User-specific details should be validated once actual details becomes available
        self._details = None if not details else details.copy()


    @property
    def client(self) -> Client:
        """Client of the dataset"""
        return self._client


    @property
    def id(self) -> Dict:
        """Identifier of the dataset"""
        return self._id


    def _get_metadata(self) -> Metadata:
        return self.client.get_metadata(self.id)


    def _save_metadata(self) -> None:
        return self.client.save_metadata(self.id, self.metadata)


    def _get_files(self) -> List[RemoteFile]:
        return self.client.get_files(self.id)


    def get_versions(self) -> List[RemoteDataset]:
        """Returns all available versions of the dataset.

        Returns:
            List of remote datasets of all available versions.
        """
        return self.client.get_versions(self.id)


    def _download_file(self, file: RemoteFile, path: str=None, name: str=None, notify: Callable=None) -> LocalFile:
        return self.client.download_file(file, path, name, notify)


    def store(self, path: str=None, notify: Callable=None, extract: bool=False) -> LocalDataset:
        """Stores the dataset to a local directory.

        If no path is provided, DOI is used by replacing slashes and backslashes with underscores.
        Local directory is created if it does not exist.

        Args:
            path (str): Path to the local directory (optional).
            notify (Callable): Notification callback method (optional).
            extract (bool): Set True to extract archive files (default = False).

        Returns:
            LocalDataset object of the stored local dataset.

        Raises:
            ValueError("Empty path")
            ValueError("Directory is not empty")
        """
        if not path:
            path = self.doi
            if not path:
                raise ValueError("Empty path")
            for sep in ["/", "\\"]:
                path = path.replace(sep, "_")

        os.makedirs(path, exist_ok=True)
<<<<<<< HEAD
        if os.listdir(path):
            raise ValueError("Directory is not empty")
=======

        # check if directory is empty,
        # while ignoring hidden files or directories
        entries = os.listdir(path)
        visible_entries = [entry for entry in entries if not entry.startswith(".")]
        if len(visible_entries) > 0:
            raise ValueError("Directory is not empty.")
>>>>>>> 63bb2028

        templates = fairly.metadata_templates()
        if self.client.repository_id in templates:
            template = self.client.repository_id
        elif self.client.client_id in templates:
            template = self.client.client_id
        else:
            template = None

        dataset = fairly.init_dataset(path, template=template)

        # TODO: Set metadata directly without serialization
        dataset.set_metadata(**self.metadata)
        dataset.save_metadata()

        includes = dataset.includes
        for name, file in self.files.items():
            local_file = self._download_file(file, path, notify=notify)
            if extract and local_file.is_archive and local_file.is_simple:
                files = local_file.extract(path, notify=notify)
                includes.append({file.path: files})
                os.remove(local_file.fullpath)
            else:
                includes.append(file.path)
        dataset.save_files()

        if self.client.repository_id:
            dataset.set_remote_dataset(self)

        return dataset


    def _get_detail(self, key: str, refresh: bool=False) -> Any:
        if not self._details or key not in self._details or refresh:
            self._details = self.client.get_details(self.id)

        return self._details.get(key)


    @property
    def title(self) -> str:
        """Title of the dataset."""
        # REMARK: Title is usually part of the metadata
        return self._get_detail("title")


    @property
    def url(self) -> str:
        """URL address of the dataset."""
        # REMARK: URL address might be part of the metadata
        return self._get_detail("url")


    @property
    def doi(self) -> str:
        """DOI of the dataset."""
        # REMARK: DOI might be part of the metadata
        return self._get_detail("doi")


    @property
    def status(self) -> str:
        """Status of the dataset.

        Possible statuses are as follows:
            - "draft": Dataset is not published yet.
            - "public": Dataset is published and is publicly available.
            - "embargoed": Dataset is published, but is under embargo.
            - "restricted": Dataset is published, but accessible only under certain conditions.
            - "closed": Dataset is published, but accessible only by the owners.
            - "error": Dataset is in an error state.
            - "unknown": Dataset is in an unknown state.
        """
        return self._get_detail("status")


    @property
    def size(self) -> int:
        """Total size of the dataset in bytes."""
        return self._get_detail("size")


    @cached_property
    def created(self) -> datetime.datetime:
        """Creation date and time of the dataset"""
        return self._get_detail("created")


    @property
    def modified(self) -> datetime.datetime:
        """Last modification date and time of the dataset"""
        # REMARK: Can be better to have a dedicated method to minimize data transfer
        return self._get_detail("modified", refresh=True)


    def reproduce(self) -> RemoteDataset:
        """Reproduces an actual copy of the dataset."""
        return RemoteDataset(self.client, self.id)<|MERGE_RESOLUTION|>--- conflicted
+++ resolved
@@ -110,10 +110,6 @@
                 path = path.replace(sep, "_")
 
         os.makedirs(path, exist_ok=True)
-<<<<<<< HEAD
-        if os.listdir(path):
-            raise ValueError("Directory is not empty")
-=======
 
         # check if directory is empty,
         # while ignoring hidden files or directories
@@ -121,7 +117,6 @@
         visible_entries = [entry for entry in entries if not entry.startswith(".")]
         if len(visible_entries) > 0:
             raise ValueError("Directory is not empty.")
->>>>>>> 63bb2028
 
         templates = fairly.metadata_templates()
         if self.client.repository_id in templates:
