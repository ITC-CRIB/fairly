--- conflicted
+++ resolved
@@ -27,8 +27,4 @@
           # flags added to work with vcr cassettes
           # pytest --record-mode=once -cov=fairly tests/
           pytest --record-mode=none
-<<<<<<< HEAD
-          pytest
-=======
-          
->>>>>>> eb8271a7
+          