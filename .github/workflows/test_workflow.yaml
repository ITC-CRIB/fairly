name: Python package

on: [push]

jobs:
  build:
    runs-on: ubuntu-latest
    timeout-minutes: 10
    env:
      FAIRLY_FIGSHARE_TOKEN: ${{ secrets.FIGSHARE_TOKEN }}
      FAIRLY_ZENODO_TOKEN: ${{ secrets.ZENODO_TOKEN }}

    strategy:
      matrix:
        python-version: ["3.8", "3.9", "3.10"]

    steps:
      - uses: actions/checkout@v3
      - name: Set up Python ${{ matrix.python-version }}
        uses: actions/setup-python@v4
        with:
          python-version: ${{ matrix.python-version }}
      - name: Install dependencies
        run: |
          python -m pip install --upgrade pip
          pip install -e .[dev]
      - name: Test with pytest
        run: |
<<<<<<< HEAD
          # flags added to work with vcr cassettes
          # pytest --record-mode=once -cov=fairly tests/
          pytest --record-mode=none tests/test_fairly.py
=======
          # pytest --record-mode=once --cov=fairly tests/
          pytest --disable-recording
>>>>>>> 90385297
<|MERGE_RESOLUTION|>--- conflicted
+++ resolved
@@ -26,11 +26,5 @@
           pip install -e .[dev]
       - name: Test with pytest
         run: |
-<<<<<<< HEAD
-          # flags added to work with vcr cassettes
-          # pytest --record-mode=once -cov=fairly tests/
-          pytest --record-mode=none tests/test_fairly.py
-=======
           # pytest --record-mode=once --cov=fairly tests/
-          pytest --disable-recording
->>>>>>> 90385297
+          pytest --disable-recording